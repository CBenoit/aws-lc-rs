[package]
name = "aws-lc-ring-facade"
version = "0.1.0"
edition = "2021"
rust-version = "1.57"

# See more keys and their definitions at https://doc.rust-lang.org/cargo/reference/manifest.html

[features]
alloc = []
thread_local = ["dep:thread_local"]
default = ["alloc", "thread_local"]
asan = ["aws-lc-sys/asan"]

[dependencies]
untrusted = { version = "0.7.1" }
aws-lc-sys = { path = "deps/aws-lc-sys", version = "0.1.0" }
zeroize = "1.5"
libc = "0.2"
thread_local = { version ="1.1.4", optional = true }

[dev-dependencies]
rand = "0.8"
paste = "1.0"
criterion = "0.4"
ring = "0.16"
regex = "1.6.0"
lazy_static = "1.4.0"
<<<<<<< HEAD
=======

[profile.release]
lto = true

[profile.bench]
lto = true
>>>>>>> 241e6d5c

[[bench]]
name = "aead_benchmark"
harness = false

[[bench]]
name = "digest_benchmark"
harness = false

[[bench]]
name = "hkdf_benchmark"
harness = false

[[bench]]
name = "hmac_benchmark"
harness = false

[[bench]]
name = "pbkdf2_benchmark"
harness = false

[[bench]]
name = "quic_benchmark"
harness = false

[[bench]]
name = "rsa_benchmark"
harness = false

[[bench]]
name = "ecdsa_benchmark"
harness = false

[[bench]]
name = "ed25519_benchmark"
harness = false

[[bench]]
name = "agreement_benchmark"
harness = false<|MERGE_RESOLUTION|>--- conflicted
+++ resolved
@@ -26,15 +26,12 @@
 ring = "0.16"
 regex = "1.6.0"
 lazy_static = "1.4.0"
-<<<<<<< HEAD
-=======
 
 [profile.release]
 lto = true
 
 [profile.bench]
 lto = true
->>>>>>> 241e6d5c
 
 [[bench]]
 name = "aead_benchmark"
